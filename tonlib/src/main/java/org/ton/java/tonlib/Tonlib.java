package org.ton.java.tonlib;

import static java.util.Objects.isNull;
import static java.util.Objects.nonNull;

import com.google.gson.Gson;
import com.google.gson.GsonBuilder;
import com.google.gson.ToNumberPolicy;
import com.sun.jna.*;
import java.io.File;
import java.math.BigDecimal;
import java.math.BigInteger;
import java.math.RoundingMode;
import java.nio.charset.Charset;
import java.nio.charset.StandardCharsets;
import java.nio.file.Files;
import java.nio.file.Paths;
import java.util.*;
import java.util.concurrent.ConcurrentHashMap;
import lombok.Builder;
import lombok.extern.slf4j.Slf4j;
import org.apache.commons.io.FileUtils;
import org.apache.commons.lang3.StringUtils;
import org.apache.commons.lang3.tuple.Pair;
import org.ton.java.address.Address;
import org.ton.java.cell.*;
import org.ton.java.tlb.*;
import org.ton.java.tonlib.queries.*;
import org.ton.java.tonlib.types.*;
import org.ton.java.tonlib.types.BlockIdExt;
import org.ton.java.tonlib.types.globalconfig.*;
import org.ton.java.utils.Utils;

@Slf4j
@Builder
public class Tonlib {

  public static final Address ELECTION_ADDRESS =
      Address.of("-1:3333333333333333333333333333333333333333333333333333333333333333");

  /**
   * If not specified then tries to find tonlib in system folder, more info <a
   * href="https://github.com/ton-blockchain/packages">here</a>
   */
  public String pathToTonlibSharedLib;

  /** if not specified and globalConfigAsString is filled then globalConfigAsString is used; */
  public String pathToGlobalConfig;

  /** if not specified and pathToGlobalConfig is filled then pathToGlobalConfig is used; */
  private String globalConfigAsString;

  private TonGlobalConfig globalConfigAsObject;

  /**
   *
   *
   * <pre>
   * Valid values are:
   * 0 - FATAL
   * 1 - ERROR
   * 2 - WARNING
   * 3 - INFO
   * 4 - DEBUG
   * </pre>
   */
  private VerbosityLevel verbosityLevel;

  private Boolean ignoreCache;

  /** Ignored if pathToGlobalConfig is not null. */
  private boolean testnet;

  private boolean keystoreInMemory;

  private String keystorePath;

  private Integer liteServerIndex;
  private Boolean usingAllLiteServers;

  /** Do not use! Reserved for internal usage. */
  public static TonGlobalConfig originalGlobalConfigInternal;

  /** Do not use! Reserved for internal usage. */
  public static String originalGlobalConfigStr;

  /** Default value 5 */
  private int receiveRetryTimes;

  /** In seconds. Default value 10.0 seconds */
  private double receiveTimeout;

  private static TonlibJsonI tonlibJson;

  private Boolean printInfo;

  private static final Gson gson =
      new GsonBuilder().setObjectToNumberStrategy(ToNumberPolicy.BIG_DECIMAL).create();

  private static Pointer tonlib;

  private Map<String, String> sent;
  private Map<String, String> received;

  public static class TonlibBuilder {}

  public static TonlibBuilder builder() {
    return new CustomTonlibBuilder();
  }

  private static class CustomTonlibBuilder extends TonlibBuilder {
    @Override
    public Tonlib build() {

      try {

        if (isNull(super.printInfo)) {
          super.printInfo = true;
        }

        super.sent = new ConcurrentHashMap<>();
        super.received = new ConcurrentHashMap<>();

        if (isNull(super.pathToTonlibSharedLib)) {
          if ((Utils.getOS() == Utils.OS.WINDOWS) || (Utils.getOS() == Utils.OS.WINDOWS_ARM)) {
            super.pathToTonlibSharedLib = Utils.detectAbsolutePath("tonlibjson", true);
          } else {
            super.pathToTonlibSharedLib = Utils.detectAbsolutePath("libtonlibjson", true);
          }

          if ((nonNull(super.pathToTonlibSharedLib)
                  && (super.pathToTonlibSharedLib.contains("INFO:")))
              || isNull(super.pathToTonlibSharedLib)) {
            throw new Error(
                "tonlibjson shared library not found.\nYou can specify full path via Tonlib.builder().pathToTonlibSharedLib(Utils.getTonlibGithubUrl()).");
          }
        } else {
          super.pathToTonlibSharedLib = Utils.getLocalOrDownload(super.pathToTonlibSharedLib);
        }

        if (isNull(super.verbosityLevel)) {
          super.verbosityLevel = VerbosityLevel.FATAL;
        }

        if (isNull(super.keystorePath)) {
          super.keystorePath = ".";
        }

        if (isNull(super.liteServerIndex)) {
          super.liteServerIndex = -1;
        }

        super.keystorePath = super.keystorePath.replace("\\", "/");

        if (super.receiveRetryTimes == 0) {
          super.receiveRetryTimes = 5;
        }

        if (super.receiveTimeout == 0) {
          super.receiveTimeout = 10.0;
        }

        if (isNull(super.ignoreCache)) {
          super.ignoreCache = false;
        }

        if (nonNull(super.globalConfigAsString)) {
          originalGlobalConfigStr = super.globalConfigAsString;
        } else {
          if (isNull(super.globalConfigAsObject)) {
            super.pathToGlobalConfig = resolvePathToGlobalConfig();
            originalGlobalConfigStr =
                FileUtils.readFileToString(
                    new File(super.pathToGlobalConfig), StandardCharsets.UTF_8);
          }
        }

        TonGlobalConfig globalConfigCurrent =
            nonNull(super.globalConfigAsObject)
                ? super.globalConfigAsObject
                : gson.fromJson(originalGlobalConfigStr, TonGlobalConfig.class);

        originalGlobalConfigInternal =
            nonNull(super.globalConfigAsObject)
                ? super.globalConfigAsObject
                : gson.fromJson(originalGlobalConfigStr, TonGlobalConfig.class);

        if (super.liteServerIndex != -1) {
          super.usingAllLiteServers = false;
          if (super.liteServerIndex > globalConfigCurrent.getLiteservers().length - 1) {
            throw new RuntimeException(
                "Specified lite-server index is greater than total number of lite-servers in config.");
          }
        } else {
          super.liteServerIndex = 0;
          super.usingAllLiteServers = true;
        }

        // always construct global config with one lite-server
        // pick the first one if user hasn't specified any specific lite-server
        // in case of error, the second lite-server from the original list of lite-servers will be
        // picked
        LiteServers[] liteServers = originalGlobalConfigInternal.getLiteservers();
        LiteServers[] newLiteServers = new LiteServers[1];
        newLiteServers[0] = liteServers[super.liteServerIndex];
        globalConfigCurrent.setLiteservers(newLiteServers);

        //        TonlibJsonI rawLibrary = Native.load(super.pathToTonlibSharedLib,
        // TonlibJsonI.class);
        //        super.tonlibJson = (TonlibJsonI) Native.synchronizedLibrary(rawLibrary);
        tonlibJson = Native.load(super.pathToTonlibSharedLib, TonlibJsonI.class);
        Utils.disableNativeOutput(super.verbosityLevel.ordinal());
        tonlib = tonlibJson.tonlib_client_json_create();
        tonlibJson.tonlib_client_set_verbosity_level(super.verbosityLevel.ordinal());
        Utils.enableNativeOutput(super.verbosityLevel.ordinal());

        if (super.printInfo) {
          log.info(
              String.format(
                  "Java Tonlib configuration:\n"
                      + "Location: %s\n"
                      + "Verbosity level: %s (%s)\n"
                      + "Keystore in memory: %s\n"
                      + "Keystore path: %s\n"
                      + "Path to global config: %s\n"
                      + "Global config as string: %s\n"
                      + "lite-servers found: %s\n"
                      + "dht-nodes found: %s\n"
                      + "init-block seqno: %s\n"
                      + "%s\n"
                      + "Ignore cache: %s\n"
                      + "Testnet: %s\n"
                      + "Receive timeout: %s seconds\n"
                      + "Receive retry times: %s%n",
                  super.pathToTonlibSharedLib,
                  super.verbosityLevel,
                  super.verbosityLevel.ordinal(),
                  super.keystoreInMemory,
                  super.keystorePath,
                  isNull(super.pathToGlobalConfig) ? "not specified" : super.pathToGlobalConfig,
                  (nonNull(super.globalConfigAsString) && super.globalConfigAsString.length() > 33)
                      ? "yes"
                      : "",
                  originalGlobalConfigInternal.getLiteservers().length,
                  globalConfigCurrent.getDht().getStatic_nodes().getNodes().length,
                  globalConfigCurrent.getValidator().getInit_block().getSeqno(),
                  (super.usingAllLiteServers)
                      ? "using lite-servers: all"
                      : "using lite-server at index: "
                          + super.liteServerIndex
                          + " ("
                          + Utils.int2ip(globalConfigCurrent.getLiteservers()[0].getIp())
                          + ")",
                  super.ignoreCache,
                  super.testnet,
                  super.receiveTimeout,
                  super.receiveRetryTimes));
        }

        initTonlibConfig(globalConfigCurrent);

        if (super.usingAllLiteServers) {
          if (super.printInfo) {
            log.info(
                "Using lite-server at index: "
                    + (super.liteServerIndex)
                    + " ("
                    + Utils.int2ip(globalConfigCurrent.getLiteservers()[0].getIp())
                    + ")");
          }
        }

      } catch (Throwable e) {
        e.printStackTrace();
        throw new RuntimeException("Error creating tonlib instance: " + e.getMessage());
      }
      return super.build();
    }

    private String resolvePathToGlobalConfig() {
      String globalConfigPath;

      if (isNull(super.pathToGlobalConfig)) {
        if (super.testnet) {
          try {
            globalConfigPath = Utils.getLocalOrDownload(Utils.getGlobalConfigUrlTestnet());
          } catch (Error e) {
            globalConfigPath = Utils.getLocalOrDownload(Utils.getGlobalConfigUrlTestnetGithub());
          }
        } else {
          try {
            globalConfigPath = Utils.getLocalOrDownload(Utils.getGlobalConfigUrlMainnet());
          } catch (Error e) {
            globalConfigPath = Utils.getLocalOrDownload(Utils.getGlobalConfigUrlMainnetGithub());
          }
        }
      } else {
        globalConfigPath = Utils.getLocalOrDownload(super.pathToGlobalConfig);
      }

      if (!Files.exists(Paths.get(globalConfigPath))) {
        throw new RuntimeException(
            "Global config is not found in path: " + super.pathToGlobalConfig);
      }
      return globalConfigPath;
    }

    private void initTonlibConfig(TonGlobalConfig tonGlobalConfig) {
      TonlibSetup tonlibSetup =
          TonlibSetup.builder()
              .type("init")
              .options(
                  TonlibOptions.builder()
                      .type("options")
                      .config(
                          TonlibConfig.builder()
                              .type("config")
                              .config(gson.toJson(tonGlobalConfig))
                              .use_callbacks_for_network(false)
                              .blockchain_name("")
                              .ignore_cache(super.ignoreCache)
                              .build())
                      .keystore_type(
                          super.keystoreInMemory
                              ? KeyStoreTypeMemory.builder().type("keyStoreTypeInMemory").build()
                              : KeyStoreTypeDirectory.builder()
                                  .type("keyStoreTypeDirectory")
                                  .directory(
                                      super.keystorePath.equals(".") ? "." : super.keystorePath)
                                  .build())
                      .build())
              .build();

      Utils.disableNativeOutput(super.verbosityLevel.ordinal());
      tonlibJson.tonlib_client_json_send(tonlib, gson.toJson(tonlibSetup));
      tonlibJson.tonlib_client_json_receive(tonlib, super.receiveTimeout);
      Utils.enableNativeOutput(super.verbosityLevel.ordinal());
    }
  }

  private void reinitTonlibConfig(TonGlobalConfig tonGlobalConfig) {

    // recreate tonlib instance
    // tonlibJson.tonlib_client_json_destroy(tonlib);
    destroy();

    //    TonlibJsonI rawLibrary = Native.load(pathToTonlibSharedLib, TonlibJsonI.class);
    //    tonlibJson = (TonlibJsonI) Native.synchronizedLibrary(rawLibrary);
    tonlibJson = Native.load(pathToTonlibSharedLib, TonlibJsonI.class);
    Utils.disableNativeOutput(verbosityLevel.ordinal());
    tonlib = tonlibJson.tonlib_client_json_create();

    tonlibJson.tonlib_client_set_verbosity_level(verbosityLevel.ordinal());

    TonlibSetup tonlibSetup =
        TonlibSetup.builder()
            .type("init")
            .options(
                TonlibOptions.builder()
                    .type("options")
                    .config(
                        TonlibConfig.builder()
                            .type("config")
                            .config(gson.toJson(tonGlobalConfig))
                            .use_callbacks_for_network(false)
                            .blockchain_name("")
                            .ignore_cache(ignoreCache)
                            .build())
                    .keystore_type(
                        keystoreInMemory
                            ? KeyStoreTypeMemory.builder().type("keyStoreTypeInMemory").build()
                            : KeyStoreTypeDirectory.builder()
                                .type("keyStoreTypeDirectory")
                                .directory(keystorePath.equals(".") ? "." : keystorePath)
                                .build())
                    .build())
            .build();

    tonlibJson.tonlib_client_json_send(tonlib, gson.toJson(tonlibSetup));
    tonlibJson.tonlib_client_json_receive(tonlib, receiveTimeout);

    Utils.enableNativeOutput(verbosityLevel.ordinal());
  }

  public void destroy() {
    Utils.disableNativeOutput(verbosityLevel.ordinal());
    tonlibJson.tonlib_client_json_destroy(tonlib);
    Utils.enableNativeOutput(verbosityLevel.ordinal());
  }

  private String receive(String queryExtraId) {
    String result;
    do {
      result = tonlibJson.tonlib_client_json_receive(tonlib, receiveTimeout);
      if (isNull(result)) {
        return "";
      }

      String responseExtraId = extractExtra(result);
      if (StringUtils.isNotEmpty(responseExtraId)) {
        received.put(responseExtraId, "");
      }

      if (result.contains("updateSyncState")
          || result.contains("syncStateDone")
          || result.contains("syncStateInProgress")) {
        return result;
      }

      if (received.containsKey(queryExtraId)) {
        sent.remove(queryExtraId);
        received.remove(queryExtraId);
        return result;
      }
    } while (!received.containsKey(queryExtraId));
    return result;
  }

  private String extractExtra(String query) {
    if (StringUtils.countMatches(query, "@extra") > 1) {
      String q = query.replaceFirst("@extra", "");
      return StringUtils.substringBetween(q, "@extra\":\"", "\"}");
    } else {
      return StringUtils.substringBetween(query, "@extra\":\"", "\"}");
    }
  }

  private synchronized String syncAndRead(String query) {
    String response = "";

    // Utils.disableNativeOutput(verbosityLevel.ordinal());
    String queryExtraId = extractExtra(query);
    if (StringUtils.isNotEmpty(queryExtraId)) {
      sent.put(queryExtraId, "");
    }
    // Utils.enableNativeOutput(verbosityLevel.ordinal());
    int retry = 0;
    do {

      if (response.contains("syncStateInProgress") || response.contains("syncStateDone")) {
        response = receive(queryExtraId);
      } else {
        tonlibJson.tonlib_client_json_send(tonlib, query);
        response = receive(queryExtraId);
      }

      if (response.contains(" : duplicate message\"")
          || response.contains(": not in db\"")
          || response.contains("Failed to unpack account state")) {
        return response;
      }

      if (StringUtils.isEmpty(response) || response.contains("error")) {
        if (!StringUtils.isEmpty(response)) {
          log.info(response);
        }

        if (++retry > receiveRetryTimes) {
          throw new Error(
              "Error in tonlib.receive(), "
                  + receiveRetryTimes
                  + " times was not able retrieve result from lite-server.");
        }

        if (usingAllLiteServers) {
          if (retry < originalGlobalConfigInternal.getLiteservers().length) {
            // try next lite-server from the list
            TonGlobalConfig globalConfigCurrent =
                gson.fromJson(originalGlobalConfigStr, TonGlobalConfig.class);
            LiteServers[] liteServers = originalGlobalConfigInternal.getLiteservers();
            LiteServers[] newLiteServers = new LiteServers[1];
            newLiteServers[0] =
                liteServers[retry % originalGlobalConfigInternal.getLiteservers().length];
            globalConfigCurrent.setLiteservers(newLiteServers);

            log.info(
                "Trying next lite-server at index: "
                    + (retry % originalGlobalConfigInternal.getLiteservers().length)
                    + " ("
                    + Utils.int2ip(globalConfigCurrent.getLiteservers()[0].getIp())
                    + ")");

            reinitTonlibConfig(globalConfigCurrent);
          }
        }
      } else if (response.contains("\"@type\":\"ok\"")) {
        queryExtraId = extractExtra(query);
        String responseExtraId = extractExtra(response);
        if (queryExtraId.equals(responseExtraId)) {
          return response;
        }
      } else if (!response.contains("syncStateDone") && !response.contains("syncStateInProgress")) {
        return response;
      }
      UpdateSyncState sync = gson.fromJson(response, UpdateSyncState.class);

      if (nonNull(sync)
          && nonNull(sync.getSync_state())
          && sync.getType().equals("updateSyncState")
          && !response.contains("syncStateDone")) {
        double pct = 0.0;
        if (sync.getSync_state().getTo_seqno() != 0) {
          pct =
              (sync.getSync_state().getCurrent_seqno() * 100)
                  / (double) sync.getSync_state().getTo_seqno();
          if (pct < 99.5) {
            log.info("Synchronizing: " + String.format("%.2f%%", pct));
          }
        }
      }

      Utils.sleepMs(20);

    } while (StringUtils.isEmpty(response)
        || response.contains("error")
        || response.contains("syncStateInProgress")
        || response.contains("syncStateDone"));

    return response;
  }

  /**
   * Get BlockIdExt by parameters.
   *
   * @param seqno long, can be zero if unknown
   * @param workchain long, -1 or 0
   * @param shard long
   * @param lt long
   * @param utime long
   * @return BlockIdExt
   */
  public BlockIdExt lookupBlock(long seqno, long workchain, long shard, long lt, long utime) {

    int mode = 0;
    if (seqno != 0) {
      mode += 1;
    }
    if (lt != 0) {
      mode += 2;
    }
    if (utime != 0) {
      mode += 4;
    }
    LookupBlockQuery lookupBlockQuery =
        LookupBlockQuery.builder()
            .mode(mode)
            .id(BlockId.builder().seqno(seqno).workchain(workchain).shard(shard).build())
            .lt(lt)
            .utime(utime)
            .build();

    String result = syncAndRead(gson.toJson(lookupBlockQuery));
    return gson.fromJson(result, BlockIdExt.class);
  }

  public BlockIdExt lookupBlock(long seqno, long workchain, long shard, long lt) {
    return lookupBlock(seqno, workchain, shard, lt, 0);
  }

  public MasterChainInfo getLast() {

    GetLastQuery getLastQuery = GetLastQuery.builder().build();

    String result = syncAndRead(gson.toJson(getLastQuery));
    return gson.fromJson(result, MasterChainInfo.class);
  }

  public LiteServerVersion getLiteServerVersion() {

    GetLiteServerInfoQuery getLiteServerQuery = GetLiteServerInfoQuery.builder().build();

    String result = syncAndRead(gson.toJson(getLiteServerQuery));
    return gson.fromJson(result, LiteServerVersion.class);
  }

  public MasterChainInfo getMasterChainInfo() {
    return getLast();
  }

  public Shards getShards(BlockIdExt id) {

    GetShardsQuery getShardsQuery = GetShardsQuery.builder().id(id).build();

    String result = syncAndRead(gson.toJson(getShardsQuery));
    return gson.fromJson(result, Shards.class);
  }

  public Shards getShards(long seqno, long lt, long unixtime) {
    if ((seqno <= 0) && (lt <= 0) && (unixtime <= 0)) {
      throw new Error("Seqno, LT or unixtime should be defined");
    }

    long wc = -1;
    long shard = -9223372036854775808L;

    BlockIdExt fullblock = lookupBlock(seqno, wc, shard, lt, unixtime);

    GetShardsQuery getShardsQuery = GetShardsQuery.builder().id(fullblock).build();

    String result = syncAndRead(gson.toJson(getShardsQuery));
    return gson.fromJson(result, Shards.class);
  }

  public Key createNewKey() {

    NewKeyQuery newKeyQuery = NewKeyQuery.builder().build();

    String result = syncAndRead(gson.toJson(newKeyQuery));
    return gson.fromJson(result, Key.class);
  }

  public Data encrypt(String data, String secret) {

    EncryptQuery encryptQuery = EncryptQuery.builder().decrypted_data(data).secret(secret).build();

    String result = syncAndRead(gson.toJson(encryptQuery));
    return gson.fromJson(result, Data.class);
  }

  public Data decrypt(String data, String secret) {

    DecryptQuery decryptQuery = DecryptQuery.builder().encrypted_data(data).secret(secret).build();

    String result = syncAndRead(gson.toJson(decryptQuery));
    return gson.fromJson(result, Data.class);
  }

  public BlockHeader getBlockHeader(BlockIdExt fullblock) {

    BlockHeaderQuery blockHeaderQuery = BlockHeaderQuery.builder().id(fullblock).build();

    String result = syncAndRead(gson.toJson(blockHeaderQuery));
    return gson.fromJson(result, BlockHeader.class);
  }

  // @formatter:off

  /**
   * @param address String
   * @param fromTxLt BigInteger
   * @param fromTxHash String in base64 format
   * @return RawTransactions
   */
  public RawTransactions getRawTransactions(
      String address, BigInteger fromTxLt, String fromTxHash) {

    if (isNull(fromTxLt) || isNull(fromTxHash)) {
      RawAccountState fullAccountState =
          getRawAccountState(AccountAddressOnly.builder().account_address(address).build());
      fromTxLt = fullAccountState.getLast_transaction_id().getLt();
      fromTxHash = fullAccountState.getLast_transaction_id().getHash();
    }

    GetRawTransactionsQuery getRawTransactionsQuery =
        GetRawTransactionsQuery.builder()
            .account_address(AccountAddressOnly.builder().account_address(address).build())
            .from_transaction_id(LastTransactionId.builder().lt(fromTxLt).hash(fromTxHash).build())
            .build();

    String result = syncAndRead(gson.toJson(getRawTransactionsQuery));
    return gson.fromJson(result, RawTransactions.class);
  }

  /**
   * @param address String
   * @param fromTxLt BigInteger
   * @param fromTxHash String in base64 format
   * @return RawTransactions
   */
  public RawTransactions getRawTransactionsV2(
      String address, BigInteger fromTxLt, String fromTxHash, int count, boolean tryDecodeMessage) {

    if (isNull(fromTxLt) || isNull(fromTxHash)) {
      RawAccountState fullAccountState =
          getRawAccountState(AccountAddressOnly.builder().account_address(address).build());
      fromTxLt = fullAccountState.getLast_transaction_id().getLt();
      fromTxHash = fullAccountState.getLast_transaction_id().getHash();
    }

    GetRawTransactionsV2Query getRawTransactionsQuery =
        GetRawTransactionsV2Query.builder()
            .account_address(AccountAddressOnly.builder().account_address(address).build())
            .from_transaction_id(LastTransactionId.builder().lt(fromTxLt).hash(fromTxHash).build())
            .count(count)
            .try_decode_message(tryDecodeMessage)
            .build();

    String result = syncAndRead(gson.toJson(getRawTransactionsQuery));
    return gson.fromJson(result, RawTransactions.class);
  }

  /**
   * Similar to getRawTransactions but limits the number of txs
   *
   * @param address String
   * @param fromTxLt BigInteger
   * @param fromTxHash String in base64 format
   * @param limit int
   * @return RawTransactions
   */
  public RawTransactions getRawTransactions(
      String address, BigInteger fromTxLt, String fromTxHash, int limit) {

    if (isNull(fromTxLt) || isNull(fromTxHash)) {
      RawAccountState rawAccountState =
          getRawAccountState(AccountAddressOnly.builder().account_address(address).build());
      fromTxLt = rawAccountState.getLast_transaction_id().getLt();
      fromTxHash = rawAccountState.getLast_transaction_id().getHash();
    }

    GetRawTransactionsQuery getRawTransactionsQuery =
        GetRawTransactionsQuery.builder()
            .account_address(AccountAddressOnly.builder().account_address(address).build())
            .from_transaction_id(LastTransactionId.builder().lt(fromTxLt).hash(fromTxHash).build())
            .build();

    String result = syncAndRead(gson.toJson(getRawTransactionsQuery));

    RawTransactions rawTransactions = gson.fromJson(result, RawTransactions.class);

    if (isNull(rawTransactions.getTransactions())) {
      throw new Error("lite-server cannot return any transactions");
    }

    if (limit > rawTransactions.getTransactions().size()) {
      limit = rawTransactions.getTransactions().size();
    }

    return RawTransactions.builder()
        .previous_transaction_id(rawTransactions.getPrevious_transaction_id())
        .transactions(rawTransactions.getTransactions().subList(0, limit))
        .build();
  }

  /**
   * @param address String
   * @param fromTxLt BigInteger
   * @param fromTxHash String in base64 format
   * @param historyLimit int
   * @return RawTransactions
   */
  public RawTransactions getAllRawTransactions(
      String address, BigInteger fromTxLt, String fromTxHash, int historyLimit) {

    RawTransactions rawTransactions = getRawTransactions(address, fromTxLt, fromTxHash);

    if (isNull(rawTransactions.getTransactions())) {
      throw new Error("lite-server cannot return any transactions");
    }
    List<RawTransaction> transactions = new ArrayList<>(rawTransactions.getTransactions());

    while (rawTransactions.getPrevious_transaction_id().getLt().compareTo(BigInteger.ZERO) != 0) {
      rawTransactions =
          getRawTransactions(
              address,
              rawTransactions.getPrevious_transaction_id().getLt(),
              rawTransactions.getPrevious_transaction_id().getHash());
      if (isNull(rawTransactions.getTransactions()) && !transactions.isEmpty()) {
        return RawTransactions.builder().transactions(transactions).build();
      }
      transactions.addAll(rawTransactions.getTransactions());
      if (transactions.size() > historyLimit) {
        return RawTransactions.builder()
            .transactions(transactions.subList(0, historyLimit))
            .build();
      }
    }

    if (historyLimit > transactions.size()) {
      return RawTransactions.builder().transactions(transactions).build();
    } else {
      return RawTransactions.builder().transactions(transactions.subList(0, historyLimit)).build();
    }
  }

  public BlockTransactions getBlockTransactions(
      BlockIdExt fullblock, long count, long afterLt, String afterHash) {
    AccountTransactionId afterTx =
        AccountTransactionId.builder().account(afterHash).lt(afterLt).build();

    return getBlockTransactions(fullblock, count, afterTx);
  }

  public BlockTransactions getBlockTransactions(BlockIdExt fullblock, long count) {
    return getBlockTransactions(fullblock, count, null);
  }

  public BlockTransactions getBlockTransactions(
      BlockIdExt fullblock, long count, AccountTransactionId afterTx) {

    int mode = 7;
    if (nonNull(afterTx)) {
      mode = 7 + 128;
    }

    if (isNull(afterTx)) {
      afterTx =
          AccountTransactionId.builder()
              .account("AAAAAAAAAAAAAAAAAAAAAAAAAAAAAAAAAAAAAAAAAAA=")
              .lt(0)
              .build();
    }

    GetBlockTransactionsQuery getBlockTransactionsQuery =
        GetBlockTransactionsQuery.builder()
            .id(fullblock)
            .mode(mode)
            .count(count)
            .after(afterTx)
            .build();

    String result = syncAndRead(gson.toJson(getBlockTransactionsQuery));

    return gson.fromJson(result, BlockTransactions.class);
  }

  public BlockTransactionsExt getBlockTransactionsExt(
      BlockIdExt fullblock, long count, AccountTransactionId afterTx) {

    int mode = 7;
    if (nonNull(afterTx)) {
      mode = 7 + 128;
    }

    if (isNull(afterTx)) {
      afterTx =
          AccountTransactionId.builder()
              .account("AAAAAAAAAAAAAAAAAAAAAAAAAAAAAAAAAAAAAAAAAAA=")
              .lt(0)
              .build();
    }

    GetBlockTransactionsExtQuery getBlockTransactionsExtQuery =
        GetBlockTransactionsExtQuery.builder()
            .id(fullblock)
            .mode(mode)
            .count(count)
            .after(afterTx)
            .build();

    String result = syncAndRead(gson.toJson(getBlockTransactionsExtQuery));

    return gson.fromJson(result, BlockTransactionsExt.class);
  }

  /**
   * @param fullblock - workchain, shard, seqno, root-hash, file-hash
   * @param count - limit result
   * @param afterTx - filter out Tx before this one
   * @return Map &lt;String, RawTransactions&gt;
   */
  public Map<String, RawTransactions> getAllBlockTransactions(
      BlockIdExt fullblock, long count, AccountTransactionId afterTx) {
    Map<String, RawTransactions> totalTxs = new HashMap<>();
    BlockTransactions blockTransactions = getBlockTransactions(fullblock, count, afterTx);
    for (ShortTxId tx : blockTransactions.getTransactions()) {
      String addressHex = Utils.base64ToHexString(tx.getAccount());
      String address = Address.of(fullblock.getWorkchain() + ":" + addressHex).toString(false);
      RawTransactions rawTransactions =
          getRawTransactions(address, BigInteger.valueOf(tx.getLt()), tx.getHash());
      totalTxs.put(address + "|" + tx.getLt(), rawTransactions);
    }
    return totalTxs;
  }

  /**
   * Returns RawAccountState that always contains code and data
   *
   * @param address AccountAddressOnly
   * @return RawAccountState
   */
  public RawAccountState getRawAccountState(AccountAddressOnly address) {

    GetRawAccountStateQueryOnly getAccountStateQuery =
        GetRawAccountStateQueryOnly.builder().account_address(address).build();

    String result = syncAndRead(gson.toJson(getAccountStateQuery));
    return gson.fromJson(result, RawAccountState.class);
  }

  /**
   * Returns status of an address, code and data
   *
   * @param address Address
   * @return account state RawAccountState
   */
  public RawAccountState getRawAccountState(Address address) {

    AccountAddressOnly accountAddressOnly =
        AccountAddressOnly.builder().account_address(address.toString(false)).build();

    GetRawAccountStateQueryOnly getAccountStateQuery =
        GetRawAccountStateQueryOnly.builder().account_address(accountAddressOnly).build();

    String result = syncAndRead(gson.toJson(getAccountStateQuery));
    return gson.fromJson(result, RawAccountState.class);
  }

  public RawAccountState getRawAccountState(Address address, BlockIdExt blockId) {

    if (StringUtils.isEmpty(blockId.getRoot_hash())) { // retrieve hashes
      blockId = lookupBlock(blockId.getSeqno(), blockId.getWorkchain(), blockId.getShard(), 0);
      if (StringUtils.isEmpty(blockId.getRoot_hash())) {
        throw new Error(
            "Cannot lookup block for hashes by seqno. Probably block not in db. Try to specify block's root and file hashes manually in base64 format.");
      }
      log.info("got hashes " + blockId);
    }

    AccountAddressOnly accountAddressOnly =
        AccountAddressOnly.builder().account_address(address.toString(false)).build();

    GetRawAccountStateQueryOnly getAccountStateQuery =
        GetRawAccountStateQueryOnly.builder().account_address(accountAddressOnly).build();

    RawGetAccountStateOnlyWithBlockQuery rawGetAccountStateOnlyWithBlockQuery =
        RawGetAccountStateOnlyWithBlockQuery.builder()
            .id(blockId)
            .function(getAccountStateQuery)
            .build();

    String result = syncAndRead(gson.toJson(rawGetAccountStateOnlyWithBlockQuery));

    if ((isNull(result)) || (result.contains("@type") && result.contains("error"))) {
      throw new Error("Cannot getRawAccountState, error" + result);
    }

    return gson.fromJson(result, RawAccountState.class);
  }

  /**
   * Returns status of an address
   *
   * @param address Address
   * @return String, uninitialized, frozen or active
   */
  public String getRawAccountStatus(Address address) {

    AccountAddressOnly accountAddressOnly =
        AccountAddressOnly.builder().account_address(address.toString(false)).build();

    GetRawAccountStateQueryOnly getAccountStateQuery =
        GetRawAccountStateQueryOnly.builder().account_address(accountAddressOnly).build();

    String result = syncAndRead(gson.toJson(getAccountStateQuery));

    RawAccountState state = gson.fromJson(result, RawAccountState.class);

    if (StringUtils.isEmpty(state.getCode())) {
      if (StringUtils.isEmpty(state.getFrozen_hash())) {
        return "uninitialized";
      } else {
        return "frozen";
      }
    } else {
      return "active";
    }
  }

  /**
   * With comparison to getRawAccountState returns wallet_id and seqno, not necessarily returns code
   * and data
   *
   * @param address AccountAddressOnly
   * @return FullAccountState
   */
  public FullAccountState getAccountState(AccountAddressOnly address) {

    GetAccountStateQueryOnly getAccountStateQuery =
        GetAccountStateQueryOnly.builder().account_address(address).build();

    String result = syncAndRead(gson.toJson(getAccountStateQuery));
    return gson.fromJson(result, FullAccountState.class);
  }

  /**
   * With comparison to getRawAccountState returns wallet_id and seqno, not necessarily returns code
   * and data
   *
   * @param address Address
   * @return FullAccountState
   */
  public FullAccountState getAccountState(Address address) {

    AccountAddressOnly accountAddressOnly =
        AccountAddressOnly.builder().account_address(address.toString(false)).build();

    GetAccountStateQueryOnly getAccountStateQuery =
        GetAccountStateQueryOnly.builder().account_address(accountAddressOnly).build();

    String result = syncAndRead(gson.toJson(getAccountStateQuery));
    return gson.fromJson(result, FullAccountState.class);
  }

  public FullAccountState getAccountState(Address address, BlockIdExt blockId) {

    if (StringUtils.isEmpty(blockId.getRoot_hash())) { // retrieve hashes
      blockId = lookupBlock(blockId.getSeqno(), blockId.getWorkchain(), blockId.getShard(), 0);
      if (StringUtils.isEmpty(blockId.getRoot_hash())) {
        throw new Error(
            "Cannot lookup block for hashes by seqno. Probably block not in db. Try to specify block's root and file hashes manually in base64 format.");
      }
      log.info("got hashes " + blockId);
    }

    AccountAddressOnly accountAddressOnly =
        AccountAddressOnly.builder().account_address(address.toString(false)).build();

    GetAccountStateQueryOnly getAccountStateQuery =
        GetAccountStateQueryOnly.builder().account_address(accountAddressOnly).build();

    GetAccountStateOnlyWithBlockQuery getAccountStateOnlyWithBlockQuery =
        GetAccountStateOnlyWithBlockQuery.builder()
            .id(blockId)
            .function(getAccountStateQuery)
            .build();

    String result = syncAndRead(gson.toJson(getAccountStateOnlyWithBlockQuery));

    if ((isNull(result)) || (result.contains("@type") && result.contains("error"))) {
      throw new Error("Cannot getAccountState, error" + result);
    }

    return gson.fromJson(result, FullAccountState.class);
  }

  /**
   * Returns account status by address.
   *
   * @param address Address
   * @return String - uninitialized, frozen or active.
   */
  public String getAccountStatus(Address address) {
    RawAccountState state = getRawAccountState(address);
    if (nonNull(state) && StringUtils.isEmpty(state.getCode())) {
      if (StringUtils.isEmpty(state.getFrozen_hash())) {
        return "uninitialized";
      } else {
        return "frozen";
      }
    } else {
      return "active";
    }
  }

  /**
   * Returns account status by address.
   *
   * @param address Address
   * @return BigInteger returned balance
   */
  public BigInteger getAccountBalance(Address address) {
    String balance = getRawAccountState(address).getBalance();

    if (isNull(balance) || balance.equals("-1")) {
      return BigInteger.ZERO;
    }
    return new BigInteger(balance);
  }

  /**
   * Returns account status by address and blockId.
   *
   * @param address Address
   * @return String - uninitialized, frozen or active.
   */
  public String getAccountStatus(Address address, BlockIdExt blockId) {
    RawAccountState state = getRawAccountState(address, blockId);
    if (nonNull(state) && StringUtils.isEmpty(state.getCode())) {
      if (StringUtils.isEmpty(state.getFrozen_hash())) {
        return "uninitialized";
      } else {
        return "frozen";
      }
    } else {
      return "active";
    }
  }

  public String getAccountBalance(Address address, BlockIdExt blockId) {
    return getRawAccountState(address, blockId).getBalance();
  }

  public Cell getConfigAll(int mode) {

    GetConfigAllQuery configParamQuery = GetConfigAllQuery.builder().mode(mode).build();

    String result = syncAndRead(gson.toJson(configParamQuery));
    ConfigInfo ci = gson.fromJson(result, ConfigInfo.class);
    return CellBuilder.beginCell()
        .fromBoc(Utils.base64ToBytes(ci.getConfig().getBytes()))
        .endCell();
  }

  public Cell getConfigParam(BlockIdExt id, long param) {

    GetConfigParamQuery configParamQuery =
        GetConfigParamQuery.builder().id(id).param(param).build();

    String result = syncAndRead(gson.toJson(configParamQuery));
    ConfigInfo ci = gson.fromJson(result, ConfigInfo.class);
    return CellBuilder.beginCell()
        .fromBoc(Utils.base64ToBytes(ci.getConfig().getBytes()))
        .endCell();
  }

  /** config address */
  public ConfigParams0 getConfigParam0() {
    return ConfigParams0.deserialize(CellSlice.beginParse(getConfigParam(getLast().getLast(), 0)));
  }

  /** elector address */
  public ConfigParams1 getConfigParam1() {
    return ConfigParams1.deserialize(CellSlice.beginParse(getConfigParam(getLast().getLast(), 1)));
  }

  /** minter address */
  public ConfigParams2 getConfigParam2() {
    return ConfigParams2.deserialize(CellSlice.beginParse(getConfigParam(getLast().getLast(), 2)));
  }

  /** fee collector address */
  public ConfigParams3 getConfigParam3() {
    try {
      return ConfigParams3.deserialize(
          CellSlice.beginParse(getConfigParam(getLast().getLast(), 3)));
    } catch (Error e) {
      log.error("Error getting config params 3, use config 1");
      return ConfigParams3.builder().feeCollectorAddr(BigInteger.ONE.negate()).build();
    }
  }

  /** dns root address */
  public ConfigParams4 getConfigParam4() {
    return ConfigParams4.deserialize(CellSlice.beginParse(getConfigParam(getLast().getLast(), 4)));
  }

  /** burning_config */
  public ConfigParams5 getConfigParam5() {
    return ConfigParams5.deserialize(CellSlice.beginParse(getConfigParam(getLast().getLast(), 5)));
  }

  /** mint_new_price:Grams mint_add_price:Grams */
  public ConfigParams6 getConfigParam6() {
    return ConfigParams6.deserialize(CellSlice.beginParse(getConfigParam(getLast().getLast(), 6)));
  }

  /**
   * capabilities#c4 version:uint32 capabilities:uint64 = GlobalVersion; _ GlobalVersion =
   * ConfigParam 8;
   */
  public ConfigParams8 getConfigParam8() {
    return ConfigParams8.deserialize(CellSlice.beginParse(getConfigParam(getLast().getLast(), 8)));
  }

  /** mandatory_params */
  public ConfigParams9 getConfigParam9() {
    return ConfigParams9.deserialize(CellSlice.beginParse(getConfigParam(getLast().getLast(), 9)));
  }

  /** critical_params */
  public ConfigParams10 getConfigParam10() {
    return ConfigParams10.deserialize(
        CellSlice.beginParse(getConfigParam(getLast().getLast(), 10)));
  }

  /**
   * cfg_vote_setup#91 normal_params:^ConfigProposalSetup critical_params:^ConfigProposalSetup =
   * ConfigVotingSetup; _ ConfigVotingSetup = ConfigParam 11;
   */
  public ConfigParams11 getConfigParam11() {
    return ConfigParams11.deserialize(
        CellSlice.beginParse(getConfigParam(getLast().getLast(), 11)));
  }

  /** workchains */
  public ConfigParams12 getConfigParam12() {
    return ConfigParams12.deserialize(
        CellSlice.beginParse(getConfigParam(getLast().getLast(), 12)));
  }

  /** ComplaintPricing */
  public ConfigParams13 getConfigParam13() {
    return ConfigParams13.deserialize(
        CellSlice.beginParse(getConfigParam(getLast().getLast(), 13)));
  }

  /** BlockCreateFees */
  public ConfigParams14 getConfigParam14() {
    return ConfigParams14.deserialize(
        CellSlice.beginParse(getConfigParam(getLast().getLast(), 14)));
  }

  /** election timing */
  public ConfigParams15 getConfigParam15() {
    return ConfigParams15.deserialize(
        CellSlice.beginParse(getConfigParam(getLast().getLast(), 15)));
  }

  /** max min validators */
  public ConfigParams16 getConfigParam16() {
    return ConfigParams16.deserialize(
        CellSlice.beginParse(getConfigParam(getLast().getLast(), 16)));
  }

  /** max min stake */
  public ConfigParams17 getConfigParam17() {
    return ConfigParams17.deserialize(
        CellSlice.beginParse(getConfigParam(getLast().getLast(), 17)));
  }

  /** storage prices */
  public ConfigParams18 getConfigParam18() {
    return ConfigParams18.deserialize(
        CellSlice.beginParse(getConfigParam(getLast().getLast(), 18)));
  }

  /** global id */
  public ConfigParams19 getConfigParam19() {
    return ConfigParams19.deserialize(
        CellSlice.beginParse(getConfigParam(getLast().getLast(), 19)));
  }

  /** GasLimitsPrices masterchain */
  public ConfigParams20 getConfigParam20() {
    return ConfigParams20.deserialize(
        CellSlice.beginParse(getConfigParam(getLast().getLast(), 20)));
  }

  /** GasLimitsPrices workchains */
  public ConfigParams21 getConfigParam21() {
    return ConfigParams21.deserialize(
        CellSlice.beginParse(getConfigParam(getLast().getLast(), 21)));
  }

  /** BlockLimits masterchain */
  public ConfigParams22 getConfigParam22() {
    return ConfigParams22.deserialize(
        CellSlice.beginParse(getConfigParam(getLast().getLast(), 22)));
  }

  /** BlockLimits workchains */
  public ConfigParams23 getConfigParam23() {
    return ConfigParams23.deserialize(
        CellSlice.beginParse(getConfigParam(getLast().getLast(), 23)));
  }

  /** MsgForwardPrices masterchain */
  public ConfigParams24 getConfigParam24() {
    return ConfigParams24.deserialize(
        CellSlice.beginParse(getConfigParam(getLast().getLast(), 24)));
  }

  /** MsgForwardPrices */
  public ConfigParams25 getConfigParam25() {
    return ConfigParams25.deserialize(
        CellSlice.beginParse(getConfigParam(getLast().getLast(), 25)));
  }

  /** CatchainConfig */
  public ConfigParams28 getConfigParam28() {
    return ConfigParams28.deserialize(
        CellSlice.beginParse(getConfigParam(getLast().getLast(), 28)));
  }

  /** ConsensusConfig */
  public ConfigParams29 getConfigParam29() {
    return ConfigParams29.deserialize(
        CellSlice.beginParse(getConfigParam(getLast().getLast(), 29)));
  }

  /** fundamental_smc_addr */
  public ConfigParams31 getConfigParam31() {
    return ConfigParams31.deserialize(
        CellSlice.beginParse(getConfigParam(getLast().getLast(), 31)));
  }

  /** prev_validators */
  public ConfigParams32 getConfigParam32() {
    try {
      return ConfigParams32.deserialize(
          CellSlice.beginParse(getConfigParam(getLast().getLast(), 32)));
    } catch (Error e) {
      return ConfigParams32.builder().prevValidatorSet(Validators.builder().build()).build();
    }
  }

  /** prev_temp_validators */
  public ConfigParams33 getConfigParam33() {
    try {
      return ConfigParams33.deserialize(
          CellSlice.beginParse(getConfigParam(getLast().getLast(), 33)));
    } catch (Error e) {
      return ConfigParams33.builder().prevTempValidatorSet(Validators.builder().build()).build();
    }
  }

  /** cur_validators */
  public ConfigParams34 getConfigParam34() {
    try {
      return ConfigParams34.deserialize(
          CellSlice.beginParse(getConfigParam(getLast().getLast(), 34)));
    } catch (Error e) {
      return ConfigParams34.builder().currValidatorSet(Validators.builder().build()).build();
    }
  }

  /** cur_temp_validators */
  public ConfigParams35 getConfigParam35() {
    try {
      return ConfigParams35.deserialize(
          CellSlice.beginParse(getConfigParam(getLast().getLast(), 35)));
    } catch (Error e) {
      return ConfigParams35.builder().currTempValidatorSet(Validators.builder().build()).build();
    }
  }

  /** next_validators */
  public ConfigParams36 getConfigParam36() {
    try {
      return ConfigParams36.deserialize(
          CellSlice.beginParse(getConfigParam(getLast().getLast(), 36)));
    } catch (Error e) {
      return ConfigParams36.builder().nextValidatorSet(Validators.builder().build()).build();
    }
  }

  /** next_temp_validators */
  public ConfigParams37 getConfigParam37() {
    try {
      return ConfigParams37.deserialize(
          CellSlice.beginParse(getConfigParam(getLast().getLast(), 37)));
    } catch (Error e) {
      return ConfigParams37.builder().nextTempValidatorSet(Validators.builder().build()).build();
    }
  }

  /** ValidatorSignedTempKey */
  public ConfigParams39 getConfigParam39() {
    try {
      return ConfigParams39.deserialize(
          CellSlice.beginParse(getConfigParam(getLast().getLast(), 39)));
    } catch (Error e) {
      return ConfigParams39.builder().validatorSignedTemp(new TonHashMapE(0)).build();
    }
  }

  /** MisbehaviourPunishmentConfig */
  public ConfigParams40 getConfigParam40() {
    try {
      return ConfigParams40.deserialize(
          CellSlice.beginParse(getConfigParam(getLast().getLast(), 40)));
    } catch (Error e) {
      log.error("Error getting config params 40");
      return ConfigParams40.builder().build();
    }
  }

  /** SuspendedAddressList */
  public ConfigParams44 getConfigParam44() {
    return ConfigParams44.deserialize(
        CellSlice.beginParse(getConfigParam(getLast().getLast(), 44)));
  }

  /** PrecompiledContractsConfig */
  public ConfigParams45 getConfigParam45() {
    return ConfigParams45.deserialize(
        CellSlice.beginParse(getConfigParam(getLast().getLast(), 45)));
  }

  /** Ethereum bridges */
  public ConfigParams71 getConfigParam71() {
    return ConfigParams71.deserialize(
        CellSlice.beginParse(getConfigParam(getLast().getLast(), 71)));
  }

  /** Binance Smart Chain bridges */
  public ConfigParams72 getConfigParam72() {
    return ConfigParams72.deserialize(
        CellSlice.beginParse(getConfigParam(getLast().getLast(), 72)));
  }

  /** Polygon bridges */
  public ConfigParams73 getConfigParam73() {
    try {
      return ConfigParams73.deserialize(
          CellSlice.beginParse(getConfigParam(getLast().getLast(), 73)));
    } catch (Error e) {
      return ConfigParams73.builder().polygonBridge(OracleBridgeParams.builder().build()).build();
    }
  }

  /** ETH->TON token bridges */
  public ConfigParams79 getConfigParam79() {
    return ConfigParams79.deserialize(
        CellSlice.beginParse(getConfigParam(getLast().getLast(), 79)));
  }

  /** BNB->TON token bridges */
  public ConfigParams81 getConfigParam81() {
    return ConfigParams81.deserialize(
        CellSlice.beginParse(getConfigParam(getLast().getLast(), 81)));
  }

  /** Polygon->TON token bridges */
  public ConfigParams82 getConfigParam82() {
    try {
      return ConfigParams82.deserialize(
          CellSlice.beginParse(getConfigParam(getLast().getLast(), 82)));
    } catch (Error e) {
      return ConfigParams82.builder()
          .polygonTonTokenBridge(JettonBridgeParamsV1.builder().build())
          .build();
    }
  }

  public long loadContract(AccountAddressOnly address) {

    LoadContractQuery loadContractQuery =
        LoadContractQuery.builder().account_address(address).build();

    String result = syncAndRead(gson.toJson(loadContractQuery));

    return gson.fromJson(result, LoadContract.class).getId();
  }

  /** loads contract by seqno within master chain and shard -9223372036854775808 */
  public long loadContract(AccountAddressOnly address, long seqno) {

    BlockIdExt fullBlock;
    if (seqno != 0) {
      fullBlock = lookupBlock(seqno, -1, -9223372036854775808L, 0);
    } else {
      fullBlock = getMasterChainInfo().getLast();
    }

    LoadContractQuery loadContractQuery =
        LoadContractQuery.builder().account_address(address).build();

    LoadContractWithBlockQuery loadContractWithBlockQuery =
        LoadContractWithBlockQuery.builder().id(fullBlock).function(loadContractQuery).build();

    String result = syncAndRead(gson.toJson(loadContractWithBlockQuery));

    return gson.fromJson(result, LoadContract.class).getId();
  }

  /**
   * load contract by blockId
   *
   * @param address contract's address
   * @param blockId BlockIdExt
   * @return contract's id
   */
  public long loadContract(AccountAddressOnly address, BlockIdExt blockId) {

    if (StringUtils.isEmpty(blockId.getRoot_hash())) {
      blockId = lookupBlock(blockId.getSeqno(), blockId.getWorkchain(), blockId.getShard(), 0);
    }

    LoadContractQuery loadContractQuery =
        LoadContractQuery.builder().account_address(address).build();

    LoadContractWithBlockQuery loadContractWithBlockQuery =
        LoadContractWithBlockQuery.builder().id(blockId).function(loadContractQuery).build();

    String result = syncAndRead(gson.toJson(loadContractWithBlockQuery));

    return gson.fromJson(result, LoadContract.class).getId();
  }

  public RunResult runMethod(Address contractAddress, String methodName) {
    long contractId =
        loadContract(
            AccountAddressOnly.builder().account_address(contractAddress.toString(false)).build());
    if (contractId == -1) {
      System.err.println(
          "cannot load contract "
              + AccountAddressOnly.builder().account_address(contractAddress.toString(false)));
      return null;
    } else {
      return runMethod(contractId, methodName, null);
    }
  }

  /** executes runMethod at specified blockId */
  public RunResult runMethod(Address contractAddress, String methodName, BlockIdExt blockId) {
    long contractId =
        loadContract(
            AccountAddressOnly.builder().account_address(contractAddress.toString(false)).build(),
            blockId);
    if (contractId == -1) {
      System.err.println(
          "cannot load contract "
              + AccountAddressOnly.builder().account_address(contractAddress.toString(false)));
      return null;
    } else {
      return runMethod(contractId, methodName, null);
    }
  }

  /** executes runMethod by seqno within master chain and shard -9223372036854775808 */
  public RunResult runMethod(Address contractAddress, String methodName, long seqno) {
    long contractId =
        loadContract(
            AccountAddressOnly.builder().account_address(contractAddress.toString(false)).build(),
            seqno);
    if (contractId == -1) {
      System.err.println(
          "cannot load contract "
              + AccountAddressOnly.builder().account_address(contractAddress.toString(false)));
      return null;
    } else {
      return runMethod(contractId, methodName, null);
    }
  }

  public RunResult runMethod(Address contractAddress, String methodName, Deque<String> stackData) {

    long contractId =
        loadContract(
            AccountAddressOnly.builder().account_address(contractAddress.toString(false)).build());
    if (contractId == -1) {
      System.err.println(
          "cannot load contract "
              + AccountAddressOnly.builder().account_address(contractAddress.toString(false)));
      return null;
    } else {
      return runMethod(contractId, methodName, stackData);
    }
  }

  public RunResult runMethod(Address contractAddress, long methodId) {
    long contractId =
        loadContract(
            AccountAddressOnly.builder().account_address(contractAddress.toString(false)).build());
    if (contractId == -1) {
      System.err.println(
          "cannot load contract "
              + AccountAddressOnly.builder().account_address(contractAddress.toString(false)));
      return null;
    } else {
      return runMethod(contractId, methodId, null);
    }
  }

  public RunResult runMethod(Address contractAddress, long methodId, Deque<String> stackData) {

    long contractId =
        loadContract(
            AccountAddressOnly.builder().account_address(contractAddress.toString(false)).build());
    if (contractId == -1) {
      System.err.println(
          "cannot load contract "
              + AccountAddressOnly.builder().account_address(contractAddress.toString(false)));
      return null;
    } else {
      return runMethod(contractId, methodId, stackData);
    }
  }

  public RunResult runMethod(long contractId, String methodName, Deque<String> stackData) {

    Deque<TvmStackEntry> stack = null;
    if (nonNull(stackData)) {
      stack = ParseRunResult.renderTvmStack(stackData);
    }

    RunMethodStrQuery runMethodQuery =
        RunMethodStrQuery.builder()
            .id(contractId)
            .method(MethodString.builder().name(methodName).build())
            .stack(stack)
            .build();

    String result = syncAndRead(gson.toJson(runMethodQuery));

    return new RunResultParser().parse(result);
  }

  public RunResult runMethod(long contractId, long methodId, Deque<String> stackData) {

    Deque<TvmStackEntry> stack = null;
    if (nonNull(stackData)) {
      stack = ParseRunResult.renderTvmStack(stackData);
    }

    RunMethodIntQuery runMethodQuery =
        RunMethodIntQuery.builder()
            .id(contractId)
            .method(MethodNumber.builder().number(methodId).build())
            .stack(stack)
            .build();

    String result = syncAndRead(gson.toJson(runMethodQuery));

    return new RunResultParser().parse(result);
  }

  /**
   * Generic method to call seqno method of a contract. There is no check if seqno method exists.
   *
   * @param address Address
   * @return long
   */
  public long getSeqno(Address address) {
    RunResult result = runMethod(address, "seqno");
    if (result.getExit_code() != 0) {
      throw new Error(
          "can't get result by executing seqno method, exit code " + result.getExit_code());
    }

    TvmStackEntryNumber seqno = (TvmStackEntryNumber) result.getStack().get(0);

    return seqno.getNumber().longValue();
  }

  public BigInteger getPublicKey(Address address) {
    RunResult result = runMethod(address, "get_public_key");
    if (result.getExit_code() != 0) {
      throw new Error(
          "can't get result by executing get_public_key method, exit code "
              + result.getExit_code());
    }

    TvmStackEntryNumber pubKey = (TvmStackEntryNumber) result.getStack().get(0);

    return pubKey.getNumber();
  }

  /**
   * Generic method to call get_subwallet_id method of a contract. There is no check if
   * get_subwallet_id method exists.
   *
   * @param address Address
   * @return long
   */
  public long getSubWalletId(Address address) {
    RunResult result = runMethod(address, "get_subwallet_id");
    if (result.getExit_code() != 0) {
      throw new Error("method get_subwallet_id returned an exit code " + result.getExit_code());
    }

    TvmStackEntryNumber seqno = (TvmStackEntryNumber) result.getStack().get(0);

    return seqno.getNumber().longValue();
  }

  /**
   * Sends raw message, bag of cells encoded in base64
   *
   * @param serializedBoc - base64 encoded BoC
   * @return ExtMessageInfo In case of error might contain error code and message inside
   */
  public ExtMessageInfo sendRawMessage(String serializedBoc) {

    SendRawMessageQuery sendMessageQuery =
        SendRawMessageQuery.builder().body(serializedBoc).build();

    String result = syncAndRead(gson.toJson(sendMessageQuery));

    if ((isNull(result)) || (result.contains("@type") && result.contains("error"))) {
      TonlibError error = gson.fromJson(result, TonlibError.class);
      return ExtMessageInfo.builder().error(error).build();
    } else {
      ExtMessageInfo extMessageInfo = gson.fromJson(result, ExtMessageInfo.class);
      extMessageInfo.setError(TonlibError.builder().code(0).build());
      return extMessageInfo;
    }
  }

  /**
   * Sends raw message (bag of cells encoded in base64) without waiting for response
   *
   * @param serializedBoc - base64 encoded BoC
   */
  public void sendRawMessageOnly(String serializedBoc) {

    SendRawMessageQuery sendMessageQuery =
        SendRawMessageQuery.builder().body(serializedBoc).build();

    String query = gson.toJson(sendMessageQuery);
    String queryExtraId = StringUtils.substringBetween(query, "@extra\":\"", "\"}");
    if (StringUtils.isNotEmpty(queryExtraId)) {
      sent.put(queryExtraId, "");
    }

    tonlibJson.tonlib_client_json_send(tonlib, query);
  }

  /**
   * Sends raw message, bag of cells encoded in base64, with deliver confirmation. After the message
   * has been sent to the network this method looks up specified account transactions and returns
   * true if message was found among them. Timeout 60 seconds.
   *
   * @param serializedBoc - base64 encoded BoC
   * @return RawTransaction in case of success, null if message not found within a timeout and
   *     throws Error in case of failure.
   */
  public RawTransaction sendRawMessageWithConfirmation(String serializedBoc, Address account) {

    SendRawMessageQuery sendMessageQuery =
        SendRawMessageQuery.builder().body(serializedBoc).build();

    String result = syncAndRead(gson.toJson(sendMessageQuery));

    if ((isNull(result)) || (result.contains("@type") && result.contains("error"))) {
      TonlibError error = gson.fromJson(result, TonlibError.class);
      throw new Error("Cannot send message. Error " + error.toString());
    } else {
      ExtMessageInfo extMessageInfo = gson.fromJson(result, ExtMessageInfo.class);
      extMessageInfo.setError(TonlibError.builder().code(0).build());
      log.info(
          "Message has been successfully sent. Waiting for delivery of message with hash {}",
          extMessageInfo.getHash());
      RawTransactions rawTransactions = null;
      for (int i = 0; i < 12; i++) {
        rawTransactions = getRawTransactions(account.toRaw(), null, null);
        for (RawTransaction tx : rawTransactions.getTransactions()) {
          if (nonNull(tx.getIn_msg())
              && tx.getIn_msg().getHash().equals(extMessageInfo.getHash())) {
            log.info("Message has been delivered.");
            return tx;
          }
        }
        Utils.sleep(5);
      }
      return null;
    }
  }

  public QueryFees estimateFees(
      String destinationAddress,
      String body,
      String initCode,
      String initData,
      boolean ignoreChksig) {
    QueryInfo queryInfo = createQuery(destinationAddress, body, initCode, initData);

    EstimateFeesQuery estimateFeesQuery =
        EstimateFeesQuery.builder().queryId(queryInfo.getId()).ignore_chksig(ignoreChksig).build();

    String result = syncAndRead(gson.toJson(estimateFeesQuery));

    return gson.fromJson(result, QueryFees.class);
  }

  public QueryFees estimateFees(String destinationAddress, String body) {
    return estimateFees(destinationAddress, body, null, null, true);
  }

  /**
   * Creates query with body, init-code and init-data to be sent to the destination address
   *
   * @param initCode - base64 encoded boc
   * @param initData - base64 encoded boc
   * @param body - base64 encoded boc
   * @param destinationAddress - friendly or unfriendly address
   * @return QueryInfo
   */
  public QueryInfo createQuery(
      String destinationAddress, String body, String initCode, String initData) {

    CreateQuery createQuery =
        CreateQuery.builder()
            .init_code(initCode)
            .init_data(initData)
            .body(body)
            .destination(Destination.builder().account_address(destinationAddress).build())
            .build();

    String result = syncAndRead(gson.toJson(createQuery));

    if (result.contains("@type") && result.contains("error")) {
      return QueryInfo.builder().id(-1).build();
    } else {
      return gson.fromJson(result, QueryInfo.class);
    }
  }

  /**
   * Sends/Uploads query to the destination address
   *
   * @param queryInfo - result of createQuery()
   * @return true if query was sent without errors
   */
  public boolean sendQuery(QueryInfo queryInfo) {

    SendQuery createQuery = SendQuery.builder().id(queryInfo.getId()).build();

    String result = syncAndRead(gson.toJson(createQuery));

    if (isNull(result)) {
      return false;
    }

    if (result.contains("@type") && result.contains("error")) {
      return false;
    } else {
      try {
        Ok ok = gson.fromJson(result, Ok.class);
        log.info(ok.toString());
        return true;
      } catch (Exception e) {
        return false;
      }
    }
  }

  public boolean createAndSendQuery(
      String destinationAddress, String body, String initCode, String initData) {
    QueryInfo queryInfo = createQuery(destinationAddress, body, initCode, initData);
    return sendQuery(queryInfo);
  }

  /**
   * very close to createAndSendQuery, but StateInit should be generated outside
   *
   * @param destinationAddress - friendly or unfriendly wallet address
   * @param body - serialized base64 encoded body
   * @param initialAccountState - serialized base64 initial account state
   * @return true if query was sent without errors
   */
  public boolean createAndSendMessage(
      String destinationAddress, String body, String initialAccountState) {

    CreateAndSendRawMessageQuery createAndSendRawMessageQuery =
        CreateAndSendRawMessageQuery.builder()
            .destination(AccountAddressOnly.builder().account_address(destinationAddress).build())
            .initial_account_state(initialAccountState)
            .data(body)
            .build();

    String result = syncAndRead(gson.toJson(createAndSendRawMessageQuery));

    if (isNull(result)) {
      return false;
    }
    if (result.contains("@type") && result.contains("error")) {
      return false;
    } else {
      try {
        Ok ok = gson.fromJson(result, Ok.class);
        log.info(ok.toString());
        return true;
      } catch (Exception e) {
        return false;
      }
    }
  }

  public RawTransaction tryLocateTxByIncomingMessage(
      Address source, Address destination, long creationLt) {
    Shards shards = getShards(0, creationLt, 0);
    for (BlockIdExt shardData : shards.getShards()) {
      for (int b = 0; b < 3; b++) {
        BlockIdExt block =
            lookupBlock(
                0, shardData.getWorkchain(), shardData.getShard(), creationLt + b * 1000000L);
        BlockTransactions txs = getBlockTransactions(block, 40);

        Pair<String, Long> candidate = null;
        int count = 0;

        for (ShortTxId tx : txs.getTransactions()) {
          if (tx.getAccount().equals(Utils.bytesToBase64(destination.hashPart))) {
            count++;
            if (isNull(candidate) || (candidate.getRight() < tx.getLt())) {
              candidate = Pair.of(tx.getHash(), tx.getLt());
            }
          }
        }

        if (nonNull(candidate)) {
          RawTransactions transactions =
              getRawTransactions(
                  destination.toString(false),
                  BigInteger.valueOf(candidate.getRight()),
                  candidate.getLeft(),
                  Math.max(count, 10));

          for (RawTransaction tx : transactions.getTransactions()) {
            RawMessage in_msg = tx.getIn_msg();
            String txSource = in_msg.getSource().getAccount_address();
            if (StringUtils.isNoneEmpty(txSource)
                && (Address.of(txSource).toString(false).equals(source.toString(false)))) {
              if (in_msg.getCreated_lt() == creationLt) {
                return tx;
              }
            }
          }
        }
      }
    }
    throw new Error("Transaction not found");
  }

  /**
   * PR pending https://github.com/ton-blockchain/ton/pull/1379 todo
   *
   * @param address String
   * @param msgHashBase64 msgHexHash
   * @return RawTransaction
   */
  private RawTransaction getTxByMessageHash(String address, String msgHashBase64) {
    RawTransactions rawTransactions = getRawTransactions(address, null, null);
    for (RawTransaction tx : rawTransactions.getTransactions()) {
      if (nonNull(tx.getIn_msg())) {
        if (tx.getIn_msg().getHash().equals(msgHashBase64)) {
          return tx;
        }
      }
    }
    return null;
  }

  public RawTransaction getRawTransaction(byte workchain, ShortTxId tx) {
    String addressHex = Utils.base64ToHexString(tx.getAccount());
    String address = Address.of(workchain + ":" + addressHex).toString(false);

    GetRawTransactionsV2Query getRawTransactionsQuery =
        GetRawTransactionsV2Query.builder()
            .account_address(AccountAddressOnly.builder().account_address(address).build())
            .from_transaction_id(
                LastTransactionId.builder()
                    .lt(BigInteger.valueOf(tx.getLt()))
                    .hash(tx.getHash())
                    .build())
            .count(1)
            .try_decode_message(false)
            .build();

    Utils.disableNativeOutput(verbosityLevel.ordinal());
    String result = syncAndRead(gson.toJson(getRawTransactionsQuery));
    Utils.enableNativeOutput(verbosityLevel.ordinal());
    RawTransactions res = gson.fromJson(result, RawTransactions.class);
    List<RawTransaction> t = res.getTransactions();
    if (t.size() >= 1) {
      return t.get(0);
    } else {
      return RawTransaction.builder().build();
    }
  }

  public RawTransaction tryLocateTxByOutcomingMessage(
      Address source, Address destination, long creationLt) {
    Shards shards = getShards(0, creationLt, 0);
    for (BlockIdExt shardData : shards.getShards()) {
      BlockIdExt block = lookupBlock(0, shardData.getWorkchain(), shardData.getShard(), creationLt);
      BlockTransactions txs = getBlockTransactions(block, 40);

      Pair<String, Long> candidate = null;
      int count = 0;

      for (ShortTxId tx : txs.getTransactions()) {
        if (tx.getAccount().equals(Utils.bytesToBase64(source.hashPart))) {
          count++;
          if (isNull(candidate) || (candidate.getRight() < tx.getLt())) {
            candidate = Pair.of(tx.getHash(), tx.getLt());
          }
        }
      }

      if (nonNull(candidate)) {
        RawTransactions transactions =
            getRawTransactions(
                source.toString(false),
                BigInteger.valueOf(candidate.getRight()),
                candidate.getLeft(),
                Math.max(count, 10));

        for (RawTransaction tx : transactions.getTransactions()) {
          for (RawMessage out_msg : tx.getOut_msgs()) {
            String txDestination = out_msg.getDestination().getAccount_address();
            if (StringUtils.isNoneEmpty(txDestination)
                && (Address.of(txDestination)
                    .toString(false)
                    .equals(destination.toString(false)))) {
              if (out_msg.getCreated_lt() == creationLt) {
                return tx;
              }
            }
          }
        }
      }
    }
    throw new Error("Transaction not found");
  }

  // taken from PR by Vitaly Valtman
  public DnsResolved dnsResolve(String name, AccountAddressOnly addr) {
    if (addr == null) {
      addr =
          AccountAddressOnly.builder()
              .account_address(
                  "-1:E56754F83426F69B09267BD876AC97C44821345B7E266BD956A7BFBFB98DF35C")
              .build();
    }
    byte[] category = new byte[32];
    Arrays.fill(category, (byte) 0);
    DnsResolveQuery query =
        DnsResolveQuery.builder()
            .account_address(addr)
            .name(name)
            .category(Utils.bytesToBase64(category))
            .ttl(1)
            .build();

    String result = syncAndRead(gson.toJson(query));
    return gson.fromJson(result, DnsResolved.class);
  }

  /**
   * @param librariesHashes list of base64-encoded libraries hashes
   * @return RunResult
   */
  public SmcLibraryResult getLibraries(List<String> librariesHashes) {

    GetLibrariesQuery getLibrariesQuery =
        GetLibrariesQuery.builder().library_list(librariesHashes).build();

    String result = syncAndRead(gson.toJson(getLibrariesQuery));
    return new LibraryResultParser().parse(result);
  }

  /**
   * @param librariesHashes list of SmcLibraryQueryExt
   * @return SmcLibraryResult
   */
  public SmcLibraryResult getLibrariesExt(List<SmcLibraryQueryExt> librariesHashes) {

    GetLibrariesExtQuery getLibrariesQuery =
        GetLibrariesExtQuery.builder().list(librariesHashes).build();

    String result = syncAndRead(gson.toJson(getLibrariesQuery));
    return new LibraryResultParser().parse(result);
  }

  public boolean isDeployed(Address address) {
    return StringUtils.isNotEmpty(this.getRawAccountState(address).getCode());
  }

  public void waitForDeployment(Address address, int timeoutSeconds) {
    log.info(
        "Waiting for deployment (up to {}s) - {} ({})",
        timeoutSeconds,
        testnet ? address.toBounceableTestnet() : address.toBounceable(),
        address.toRaw());
    int i = 0;
    do {
      if (++i * 2 >= timeoutSeconds) {
        throw new Error("Can't deploy contract within specified timeout.");
      }
      Utils.sleep(2);
    } while (!isDeployed(address));
  }

  public void waitForBalanceChange(Address address, int timeoutSeconds) {
    log.info(
        "Waiting for balance change (up to {}s) - {} ({})",
        timeoutSeconds,
        testnet ? address.toBounceableTestnet() : address.toBounceable(),
        address.toRaw());
    BigInteger initialBalance = getAccountBalance(address);
    int i = 0;
    do {
      if (++i * 2 >= timeoutSeconds) {
        throw new Error(
            "Balance of " + address.toRaw() + "was not changed within specified timeout.");
      }
      Utils.sleep(2);
    } while (initialBalance.equals(getAccountBalance(address)));
  }

  public void waitForBalanceChangeWithTolerance(
      Address address, int timeoutSeconds, BigInteger tolerateNanoCoins) {

    BigInteger initialBalance = getAccountBalance(address);
    long diff;
    int i = 0;
    do {
      if (++i * 2 >= timeoutSeconds) {
        throw new Error(
            "Balance was not changed by +/- "
                + Utils.formatNanoValue(tolerateNanoCoins)
                + " within specified timeout.");
      }
      Utils.sleep(2);
      BigInteger currentBalance = getAccountBalance(address);

      diff =
          Math.max(currentBalance.longValue(), initialBalance.longValue())
              - Math.min(currentBalance.longValue(), initialBalance.longValue());
    } while (diff < tolerateNanoCoins.longValue());
  }

  public boolean isTestnet() {
    return testnet;
  }

  public void updateInitBlock() {
    updateInitBlock(pathToGlobalConfig);
  }

  public void updateInitBlock(String pathToGlobalConfig) {

    try {
      if (Files.exists(new File(pathToGlobalConfig).toPath())) {
        MasterChainInfo masterChainInfo = getLast();
        BlockHeader blockHeader = getBlockHeader(masterChainInfo.getLast());

        BlockIdExt blockIdExt =
            lookupBlock(blockHeader.getPrev_key_block_seqno(), -1, -9223372036854775808L, 0);

        String content =
            FileUtils.readFileToString(new File(pathToGlobalConfig), StandardCharsets.UTF_8);

        TonGlobalConfig tonGlobalConfig = gson.fromJson(content, TonGlobalConfig.class);

        tonGlobalConfig.getValidator().getInit_block().setSeqno(blockIdExt.getSeqno());
        tonGlobalConfig.getValidator().getInit_block().setShard(blockIdExt.getShard());
        tonGlobalConfig.getValidator().getInit_block().setWorkchain(blockIdExt.getWorkchain());
        tonGlobalConfig.getValidator().getInit_block().setFile_hash(blockIdExt.getFile_hash());
        tonGlobalConfig.getValidator().getInit_block().setRoot_hash(blockIdExt.getRoot_hash());
        Gson gs = new GsonBuilder().setPrettyPrinting().disableHtmlEscaping().create();
        FileUtils.writeStringToFile(
            new File(pathToGlobalConfig), gs.toJson(tonGlobalConfig), Charset.defaultCharset());
        log.info("init-block updated");
      }
    } catch (Exception e) {
      log.error("cannot update init-block in " + pathToGlobalConfig);
    }
  }

  /**
   * returns TPS (transactions per second) all of shardchains within specified time frame
   *
   * @return TPS
   */
  public long getTps(long periodInMinutes) {
    log.info("calculating tps...");
    LinkedList<Long> totalInRange = new LinkedList<>();
    MasterChainInfo masterChainInfo = getLast();
    BlockIdExt last0 = masterChainInfo.getLast();
    long delta;
    long i = 0;
    do {
      BlockIdExt last =
          lookupBlock(last0.getSeqno() - i++, last0.getWorkchain(), last0.getShard(), 0, 0);
      Shards shards = getShards(last.getSeqno(), 0, 0);
      shards.getShards().add(last);
      for (BlockIdExt shard : shards.getShards()) {
        BlockTransactionsExt txs = getBlockTransactionsExt(shard, 10000, null);
        for (RawTransaction tx : txs.getTransactions()) {
          Transaction txi =
              Transaction.deserialize(CellSlice.beginParse(Cell.fromBocBase64(tx.getData())));
          totalInRange.add(txi.getNow());
        }
      }
      Collections.sort(totalInRange);
      delta = totalInRange.getLast() - totalInRange.getFirst();
      delta = (delta == 0) ? 1 : delta;

    } while (delta < periodInMinutes * 60);
    double tps = (double) totalInRange.size() / delta;
    return new BigDecimal(tps).setScale(0, RoundingMode.HALF_UP).toBigInteger().longValue();
  }

<<<<<<< HEAD
  /**
   * quickly gets TPS using latest block data
   *
   * @return TPS
   */
  public long getTpsOneBlock() {
    log.info("calculating tps...");
    LinkedList<Long> totalInRange = new LinkedList<>();
    MasterChainInfo masterChainInfo = getLast();
    BlockIdExt last0 = masterChainInfo.getLast();
    long delta;

    BlockIdExt last = lookupBlock(last0.getSeqno(), last0.getWorkchain(), last0.getShard(), 0, 0);
    Shards shards = getShards(last.getSeqno(), 0, 0);
    shards.getShards().add(last);
    for (BlockIdExt shard : shards.getShards()) {
      BlockTransactionsExt txs = getBlockTransactionsExt(shard, 10000, null);
      for (RawTransaction tx : txs.getTransactions()) {
        Transaction txi =
            Transaction.deserialize(CellSlice.beginParse(Cell.fromBocBase64(tx.getData())));
        totalInRange.add(txi.getNow());
      }
    }
    Collections.sort(totalInRange);
    delta = totalInRange.getLast() - totalInRange.getFirst();
    delta = (delta == 0) ? 1 : delta;

    double tps = (double) totalInRange.size() / delta;
    return new BigDecimal(tps).setScale(0, RoundingMode.HALF_UP).toBigInteger().longValue();
=======
  public List<Participant> getElectionParticipants() {
    List<Participant> participants = new ArrayList<>();
    RunResult result = runMethod(ELECTION_ADDRESS, "participant_list");
    TvmStackEntryList listResult = (TvmStackEntryList) result.getStack().get(0);
    for (Object o : listResult.getList().getElements()) {
      TvmStackEntryTuple t = (TvmStackEntryTuple) o;
      TvmTuple tuple = t.getTuple();
      TvmStackEntryNumber addr = (TvmStackEntryNumber) tuple.getElements().get(0);
      TvmStackEntryNumber stake = (TvmStackEntryNumber) tuple.getElements().get(1);
      participants.add(
          Participant.builder().address(addr.getNumber()).stake(stake.getNumber()).build());
    }
    return participants;
  }

  public BigInteger getElectionId() {
    RunResult result = runMethod(ELECTION_ADDRESS, "active_election_id");
    TvmStackEntryNumber electionId = (TvmStackEntryNumber) result.getStack().get(0);
    return electionId.getNumber();
  }

  public BigInteger getReturnedStake(String validatorWalletHex) {
    Deque<String> params = new ArrayDeque<>();
    params.offer("[num," + new BigInteger(validatorWalletHex.toLowerCase(), 16) + "]");
    RunResult result = runMethod(ELECTION_ADDRESS, "compute_returned_stake", params);
    TvmStackEntryNumber stake = (TvmStackEntryNumber) result.getStack().get(0);
    return stake.getNumber();
>>>>>>> b8ce9ef5
  }
}<|MERGE_RESOLUTION|>--- conflicted
+++ resolved
@@ -2166,7 +2166,6 @@
     return new BigDecimal(tps).setScale(0, RoundingMode.HALF_UP).toBigInteger().longValue();
   }
 
-<<<<<<< HEAD
   /**
    * quickly gets TPS using latest block data
    *
@@ -2196,7 +2195,8 @@
 
     double tps = (double) totalInRange.size() / delta;
     return new BigDecimal(tps).setScale(0, RoundingMode.HALF_UP).toBigInteger().longValue();
-=======
+  }
+
   public List<Participant> getElectionParticipants() {
     List<Participant> participants = new ArrayList<>();
     RunResult result = runMethod(ELECTION_ADDRESS, "participant_list");
@@ -2224,6 +2224,5 @@
     RunResult result = runMethod(ELECTION_ADDRESS, "compute_returned_stake", params);
     TvmStackEntryNumber stake = (TvmStackEntryNumber) result.getStack().get(0);
     return stake.getNumber();
->>>>>>> b8ce9ef5
   }
 }